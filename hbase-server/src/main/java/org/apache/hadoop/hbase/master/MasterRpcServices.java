--- conflicted
+++ resolved
@@ -51,14 +51,11 @@
 import org.apache.hadoop.hbase.protobuf.RequestConverter;
 import org.apache.hadoop.hbase.protobuf.ResponseConverter;
 import org.apache.hadoop.hbase.protobuf.generated.*;
-<<<<<<< HEAD
 import org.apache.hadoop.hbase.protobuf.generated.AdminProtos.CompactRegionRequest;
 import org.apache.hadoop.hbase.protobuf.generated.AdminProtos.CompactRegionResponse;
 import org.apache.hadoop.hbase.protobuf.generated.AdminProtos.GetRegionInfoRequest;
 import org.apache.hadoop.hbase.protobuf.generated.AdminProtos.GetRegionInfoResponse;
-=======
 import org.apache.hadoop.hbase.protobuf.generated.ClusterStatusProtos.RegionStoreSequenceIds;
->>>>>>> ddab4726
 import org.apache.hadoop.hbase.protobuf.generated.HBaseProtos.NameStringPair;
 import org.apache.hadoop.hbase.protobuf.generated.HBaseProtos.ProcedureDescription;
 import org.apache.hadoop.hbase.protobuf.generated.HBaseProtos.RegionSpecifier.RegionSpecifierType;
@@ -1361,7 +1358,6 @@
     return response.build();
   }
 
-<<<<<<< HEAD
   /**
    * Compact a region on the master.
    *
@@ -1436,7 +1432,7 @@
           if (!hcd.isMobEnabled()) {
             LOG.error("Column family " + hcd.getName() + " is not a mob column family");
             throw new DoNotRetryIOException("Column family " + hcd.getName()
-              + " is not a mob column family");
+                    + " is not a mob column family");
           }
           compactedColumns.add(hcd);
         }
@@ -1451,7 +1447,7 @@
     if (compactedColumns.isEmpty()) {
       LOG.error("No mob column families are assigned in the mob file compaction");
       throw new DoNotRetryIOException(
-        "No mob column families are assigned in the mob file compaction");
+              "No mob column families are assigned in the mob file compaction");
     }
     if (request.hasMajor() && request.getMajor()) {
       isForceAllFiles = true;
@@ -1459,19 +1455,19 @@
     String familyLogMsg = (family != null) ? Bytes.toString(family) : "";
     if (LOG.isTraceEnabled()) {
       LOG.trace("User-triggered mob file compaction requested for table: "
-        + tableName.getNameAsString() + " for column family: " + familyLogMsg);
+              + tableName.getNameAsString() + " for column family: " + familyLogMsg);
     }
     master.mobFileCompactThread.requestMobFileCompaction(master.getConfiguration(),
-      master.getFileSystem(), tableName, compactedColumns,
-      master.getTableLockManager(), isForceAllFiles);
+            master.getFileSystem(), tableName, compactedColumns,
+            master.getTableLockManager(), isForceAllFiles);
     return CompactRegionResponse.newBuilder().build();
-=======
+  }
+
   @Override
   public IsBalancerEnabledResponse isBalancerEnabled(RpcController controller,
       IsBalancerEnabledRequest request) throws ServiceException {
     IsBalancerEnabledResponse.Builder response = IsBalancerEnabledResponse.newBuilder();
     response.setEnabled(master.isBalancerOn());
     return response.build();
->>>>>>> ddab4726
   }
 }